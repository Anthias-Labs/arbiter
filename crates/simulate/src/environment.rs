#![warn(missing_docs)]
//! The environment that constitutes a simulation is handled here.

use std::{
    collections::HashMap,
    sync::{Arc, RwLock},
    thread,
};

use ethers::prelude::BaseContract;
use revm::{
    db::{CacheDB, EmptyDB},
    primitives::{ExecutionResult, Log, TxEnv, B160},
    EVM,
};

use crate::agent::Agent;

pub(crate) struct SimulationEnvironment<'a> {
    pub(crate) evm: EVM<CacheDB<EmptyDB>>,
    pub(crate) event_buffer: Arc<RwLock<Vec<Log>>>,
    pub(crate) writer_thread: Option<thread::JoinHandle<()>>,
    pub(crate) agents: HashMap<&'a str, Box<dyn Agent>>,
}

#[derive(Debug)]
/// A struct use for `PhantomData` to indicate a lock on contracts that are not deployed.
pub struct NotDeployed;
#[derive(Debug)]
// TODO: It would be good to also allow the `IsDeployed` to also mention which `SimulationManager` has deployed it (when we have multiple managers).
/// A struct use for `PhantomData` to indicate an unlocked contract that is deployed.
pub struct IsDeployed;

#[derive(Debug)]
/// A struct that wraps around the ethers `BaseContract` and adds some additional information relevant for revm and the simulation.
pub struct SimulationContract<Deployed> {
    /// The ethers `BaseContract` that holds the ABI.
    pub base_contract: BaseContract,
    // TODO: Bytecode is really only used for deployment. Maybe we don't need to store it like this.
    /// The contract's deployed bytecode.
    pub bytecode: Vec<u8>,
    //TODO: Options are not great here. We want an address for the deployment to some `SimulationEnvironment`.
    /// The address of the contract within the relevant `SimulationEnvironment`.
    pub address: Option<B160>,
    /// A `PhantomData` marker to indicate whether the contract is deployed or not.
    pub deployed: std::marker::PhantomData<Deployed>,
}

impl<'a> SimulationEnvironment<'a> {
    pub(crate) fn new() -> Self {
        let mut evm = EVM::new();
        let db = CacheDB::new(EmptyDB {});
        evm.env.cfg.limit_contract_code_size = Some(0x100000); // This is a large contract size limit, beware!
        evm.database(db);

        Self {
            evm,
            event_buffer: Arc::new(RwLock::new(Vec::<Log>::new())),
            writer_thread: Some(thread::spawn(|| {})),
            agents: HashMap::new(),
        }
    }

    pub(crate) fn execute(&mut self, tx: TxEnv) -> ExecutionResult {
        self.evm.env.tx = tx;

        let execution_result = match self.evm.transact_commit() {
            Ok(val) => val,
            // URGENT: change this to a custom error
            Err(_) => panic!("failed"),
        };

        self.echo_logs(execution_result.logs());

        execution_result
    }

    pub(crate) fn echo_logs(&mut self, logs: Vec<Log>) {
        if let Some(handle) = self.writer_thread.take() {
            handle.join().unwrap();
        }

        self.event_buffer.write().unwrap().clear();

        logs.into_iter().for_each(|log| {
            self.event_buffer.write().unwrap().push(log);
        });
    }
<<<<<<< HEAD
    // TODO: Implementing the following functions could be useful.
    // fn decode_event;
    // fn decode_output; // These two could be combined.
    // fn unpack_execution_result;
}
/**
`SimulationManager` is the main struct that is used to control the simulation environment.
It acts in some ways as an agent, but it also has special control over the environment such as deploying contracts.
It is the only agent that contains an execution environment.
*/
pub struct SimulationManager {
    /// `address` is the public address of the simulation manager.
    pub address: B160, //TODO: Consider using Address=H160 instead of B160, or wait for ruints.
    /// `account` is the revm-primitive account of the simulation manager.
    pub account: Account,
    /// `environment` is the `SimulationEnvironment` that the simulation manager controls.
    environment: SimulationEnvironment,
    /// `transact_settings` is a struct that contains the default transaction options for revm such as gas limit and gas price.
    pub transact_settings: TransactSettings,
}

impl Agent for SimulationManager {
    // TODO: Can calling a contract ever need for raw eth "value" to be sent along with?
    /// `call_contract` is a public function that takes a contract call and passes it to the execution environment.
    fn call_contract(
        &mut self,
        contract: &SimulationContract<IsDeployed>,
        call_data: Bytes,
        value: U256,
    ) -> ExecutionResult {
        let tx = self.build_call_transaction(contract.address.unwrap(), call_data, value);
        self.environment.execute(tx)
    }
    // TODO: Handle the output of the execution result and decode?
    /// `read_logs` gets the most current event (which is all that is stored in the event buffer).
    fn read_logs(&mut self) -> Vec<Log> {
        self.environment.event_buffer.read().unwrap().to_vec()
    }
    /// `build_call_transaction` is a constructor function that takes an address and an account and returns a `TxEnv` which the EVM uses natively.
    fn build_call_transaction(
        &self,
        receiver_address: B160,
        call_data: Bytes,
        value: U256,
    ) -> TxEnv {
        TxEnv {
            caller: self.address,
            gas_limit: self.transact_settings.gas_limit,
            gas_price: self.transact_settings.gas_price,
            gas_priority_fee: None,
            transact_to: TransactTo::Call(receiver_address),
            value,
            data: call_data,
            chain_id: None,
            nonce: None,
            access_list: Vec::new(),
        }
    }
}
impl Default for SimulationManager {
    /// `default` is a public constructor function that returns a `SimulationManager` with default values.
    /// Unless more simulations are being run in parallel, this is the only constructor function that should be used since a manager comes equipped with an environment.
    fn default() -> Self {
        Self {
            address: B160::from_str("0x0000000000000000000000000000000000000001").unwrap(),
            account: Account::from(AccountInfo::default()),
            environment: SimulationEnvironment::default(),
            transact_settings: TransactSettings {
                gas_limit: u64::MAX,
                gas_price: U256::ZERO,
            },
        }
    }
}

impl SimulationManager {
    // TODO: Unpacking should probably be defined on ExecutionResult type. But that will be in the crate.
    /// `unpack_execution` is a public function that takes an `ExecutionResult` and returns the raw bytes of the output that can then be decoded.
    pub fn unpack_execution(&self, execution_result: ExecutionResult) -> Bytes {
        // unpack output call enum into raw bytes
        match execution_result {
            ExecutionResult::Success { output, .. } => match output {
                Output::Call(value) => value,
                Output::Create(_, Some(_)) => {
                    panic!("Failed. This was a 'Create' call, use 'Deploy' instead.")
                }
                _ => panic!("This call has failed."),
            },
            _ => panic!("This call generated no execution result. This should not happen."),
        }
    }
    /// `build_deploy_transaction` is a constructor function for `Create` types of transactions.
    /// This is special to the `SimulationManager` since it is the only agent that can deploy contracts.
    fn build_deploy_transaction(&self, bytecode: Bytes) -> TxEnv {
        TxEnv {
            caller: self.address,
            gas_limit: self.transact_settings.gas_limit,
            gas_price: self.transact_settings.gas_price,
            gas_priority_fee: None,
            transact_to: TransactTo::create(),
            value: U256::ZERO,
            data: bytecode,
            chain_id: None,
            nonce: None,
            access_list: Vec::new(),
        }
    }

    // TODO: This should call `recast_address` when a B160 is passed as an arg. Not sure how to handle this yet.
    /// Deploy a contract. We will assume the sender is always the admin.
    pub fn deploy<T: Tokenize>(
        &mut self,
        contract: &SimulationContract<NotDeployed>,
        args: T,
    ) -> SimulationContract<IsDeployed> {
        // Append constructor args (if available) to generate the deploy bytecode;
        let constructor = contract.base_contract.abi().constructor();
        let bytecode = match constructor {
            Some(constructor) => Bytes::from(
                constructor
                    .encode_input(contract.bytecode.clone(), &args.into_tokens())
                    .unwrap(),
            ),
            None => Bytes::from(contract.bytecode.clone()),
        };

        // Take the execution result and extract the contract address.
        // Manager address will always be the sender for contract deployments.

        let deploy_transaction = self.build_deploy_transaction(bytecode);
        let execution_result = self.environment.execute(deploy_transaction);
        let output = match execution_result {
            ExecutionResult::Success { output, .. } => output,
            ExecutionResult::Revert { output, .. } => panic!("Failed due to revert: {:?}", output),
            ExecutionResult::Halt { reason, .. } => panic!("Failed due to halt: {:?}", reason),
        };
        let contract_address = match output {
            Output::Create(_, address) => address.unwrap(),
            _ => panic!("failed"),
        };

        contract.to_deployed(contract_address)
    }

    // might be more appropriate in the manager
    /// Create a user account.
    pub fn create_user(&mut self, address: B160) {
        self.environment
            .evm
            .db()
            .unwrap()
            .insert_account_info(address, AccountInfo::default());
    }

    // might be more appropriate in the manager
    /// Give an address a specified amount of raw ether.
    fn _deal(&mut self, address: B160, amount: U256) {
        let account = self
            .environment
            .evm
            .db()
            .unwrap()
            .load_account(address)
            .unwrap();

        account.info.balance += amount;
    }
    /// `mint` can be used to mint certain tokens to specific addresses.
    pub fn mint(&mut self, _address: B160, _amount: U256) {
        todo!()
    }
}

/// Recast a B160 into an Address type (perhaps this should be in utils?)
pub fn recast_address(address: B160) -> Address {
    let temp: [u8; 20] = address.as_bytes().try_into().unwrap();
    Address::from(temp)
}

#[derive(Debug)]
/// A struct use for `PhantomData` to indicate a lock on contracts that are not deployed.
pub struct NotDeployed;
#[derive(Debug)]
// TODO: It would be good to also allow the `IsDeployed` to also mention which `SimulationManager` has deployed it (when we have multiple managers).
/// A struct use for `PhantomData` to indicate an unlocked contract that is deployed.
pub struct IsDeployed;

#[derive(Debug)]
/// A struct that wraps around the ethers `BaseContract` and adds some additional information relevant for revm and the simulation.
pub struct SimulationContract<Deployed> {
    /// The ethers `BaseContract` that holds the ABI.
    pub base_contract: BaseContract,
    // TODO: Bytecode is really only used for deployment. Maybe we don't need to store it like this.
    /// The contract's deployed bytecode.
    pub bytecode: Vec<u8>,
    //TODO: Options are not great here. We want an address for the deployment to some `SimulationEnvironment`.
    /// The address of the contract within the relevant `SimulationEnvironment`.
    pub address: Option<B160>,
    /// A `PhantomData` marker to indicate whether the contract is deployed or not.
    pub deployed: std::marker::PhantomData<Deployed>,
=======
>>>>>>> 47603893
}

impl SimulationContract<NotDeployed> {
    /// A constructor function for `SimulationContract` that takes a `BaseContract` and the deployment bytecode.
    pub fn new(base_contract: BaseContract, bytecode: Vec<u8>) -> Self {
        Self {
            base_contract,
            bytecode,
            address: None,
            deployed: std::marker::PhantomData,
        }
    }
    /// Creates a new `SimulationContract` that is marked as deployed.
    /// This is only called by implicitly by the `SimulationManager` inside of the `deploy` function.
    pub fn to_deployed(&self, address: B160) -> SimulationContract<IsDeployed> {
        SimulationContract {
            base_contract: self.base_contract.clone(),
            bytecode: self.bytecode.clone(),
            address: Some(address),
            deployed: std::marker::PhantomData,
        }
    }
}<|MERGE_RESOLUTION|>--- conflicted
+++ resolved
@@ -86,209 +86,6 @@
             self.event_buffer.write().unwrap().push(log);
         });
     }
-<<<<<<< HEAD
-    // TODO: Implementing the following functions could be useful.
-    // fn decode_event;
-    // fn decode_output; // These two could be combined.
-    // fn unpack_execution_result;
-}
-/**
-`SimulationManager` is the main struct that is used to control the simulation environment.
-It acts in some ways as an agent, but it also has special control over the environment such as deploying contracts.
-It is the only agent that contains an execution environment.
-*/
-pub struct SimulationManager {
-    /// `address` is the public address of the simulation manager.
-    pub address: B160, //TODO: Consider using Address=H160 instead of B160, or wait for ruints.
-    /// `account` is the revm-primitive account of the simulation manager.
-    pub account: Account,
-    /// `environment` is the `SimulationEnvironment` that the simulation manager controls.
-    environment: SimulationEnvironment,
-    /// `transact_settings` is a struct that contains the default transaction options for revm such as gas limit and gas price.
-    pub transact_settings: TransactSettings,
-}
-
-impl Agent for SimulationManager {
-    // TODO: Can calling a contract ever need for raw eth "value" to be sent along with?
-    /// `call_contract` is a public function that takes a contract call and passes it to the execution environment.
-    fn call_contract(
-        &mut self,
-        contract: &SimulationContract<IsDeployed>,
-        call_data: Bytes,
-        value: U256,
-    ) -> ExecutionResult {
-        let tx = self.build_call_transaction(contract.address.unwrap(), call_data, value);
-        self.environment.execute(tx)
-    }
-    // TODO: Handle the output of the execution result and decode?
-    /// `read_logs` gets the most current event (which is all that is stored in the event buffer).
-    fn read_logs(&mut self) -> Vec<Log> {
-        self.environment.event_buffer.read().unwrap().to_vec()
-    }
-    /// `build_call_transaction` is a constructor function that takes an address and an account and returns a `TxEnv` which the EVM uses natively.
-    fn build_call_transaction(
-        &self,
-        receiver_address: B160,
-        call_data: Bytes,
-        value: U256,
-    ) -> TxEnv {
-        TxEnv {
-            caller: self.address,
-            gas_limit: self.transact_settings.gas_limit,
-            gas_price: self.transact_settings.gas_price,
-            gas_priority_fee: None,
-            transact_to: TransactTo::Call(receiver_address),
-            value,
-            data: call_data,
-            chain_id: None,
-            nonce: None,
-            access_list: Vec::new(),
-        }
-    }
-}
-impl Default for SimulationManager {
-    /// `default` is a public constructor function that returns a `SimulationManager` with default values.
-    /// Unless more simulations are being run in parallel, this is the only constructor function that should be used since a manager comes equipped with an environment.
-    fn default() -> Self {
-        Self {
-            address: B160::from_str("0x0000000000000000000000000000000000000001").unwrap(),
-            account: Account::from(AccountInfo::default()),
-            environment: SimulationEnvironment::default(),
-            transact_settings: TransactSettings {
-                gas_limit: u64::MAX,
-                gas_price: U256::ZERO,
-            },
-        }
-    }
-}
-
-impl SimulationManager {
-    // TODO: Unpacking should probably be defined on ExecutionResult type. But that will be in the crate.
-    /// `unpack_execution` is a public function that takes an `ExecutionResult` and returns the raw bytes of the output that can then be decoded.
-    pub fn unpack_execution(&self, execution_result: ExecutionResult) -> Bytes {
-        // unpack output call enum into raw bytes
-        match execution_result {
-            ExecutionResult::Success { output, .. } => match output {
-                Output::Call(value) => value,
-                Output::Create(_, Some(_)) => {
-                    panic!("Failed. This was a 'Create' call, use 'Deploy' instead.")
-                }
-                _ => panic!("This call has failed."),
-            },
-            _ => panic!("This call generated no execution result. This should not happen."),
-        }
-    }
-    /// `build_deploy_transaction` is a constructor function for `Create` types of transactions.
-    /// This is special to the `SimulationManager` since it is the only agent that can deploy contracts.
-    fn build_deploy_transaction(&self, bytecode: Bytes) -> TxEnv {
-        TxEnv {
-            caller: self.address,
-            gas_limit: self.transact_settings.gas_limit,
-            gas_price: self.transact_settings.gas_price,
-            gas_priority_fee: None,
-            transact_to: TransactTo::create(),
-            value: U256::ZERO,
-            data: bytecode,
-            chain_id: None,
-            nonce: None,
-            access_list: Vec::new(),
-        }
-    }
-
-    // TODO: This should call `recast_address` when a B160 is passed as an arg. Not sure how to handle this yet.
-    /// Deploy a contract. We will assume the sender is always the admin.
-    pub fn deploy<T: Tokenize>(
-        &mut self,
-        contract: &SimulationContract<NotDeployed>,
-        args: T,
-    ) -> SimulationContract<IsDeployed> {
-        // Append constructor args (if available) to generate the deploy bytecode;
-        let constructor = contract.base_contract.abi().constructor();
-        let bytecode = match constructor {
-            Some(constructor) => Bytes::from(
-                constructor
-                    .encode_input(contract.bytecode.clone(), &args.into_tokens())
-                    .unwrap(),
-            ),
-            None => Bytes::from(contract.bytecode.clone()),
-        };
-
-        // Take the execution result and extract the contract address.
-        // Manager address will always be the sender for contract deployments.
-
-        let deploy_transaction = self.build_deploy_transaction(bytecode);
-        let execution_result = self.environment.execute(deploy_transaction);
-        let output = match execution_result {
-            ExecutionResult::Success { output, .. } => output,
-            ExecutionResult::Revert { output, .. } => panic!("Failed due to revert: {:?}", output),
-            ExecutionResult::Halt { reason, .. } => panic!("Failed due to halt: {:?}", reason),
-        };
-        let contract_address = match output {
-            Output::Create(_, address) => address.unwrap(),
-            _ => panic!("failed"),
-        };
-
-        contract.to_deployed(contract_address)
-    }
-
-    // might be more appropriate in the manager
-    /// Create a user account.
-    pub fn create_user(&mut self, address: B160) {
-        self.environment
-            .evm
-            .db()
-            .unwrap()
-            .insert_account_info(address, AccountInfo::default());
-    }
-
-    // might be more appropriate in the manager
-    /// Give an address a specified amount of raw ether.
-    fn _deal(&mut self, address: B160, amount: U256) {
-        let account = self
-            .environment
-            .evm
-            .db()
-            .unwrap()
-            .load_account(address)
-            .unwrap();
-
-        account.info.balance += amount;
-    }
-    /// `mint` can be used to mint certain tokens to specific addresses.
-    pub fn mint(&mut self, _address: B160, _amount: U256) {
-        todo!()
-    }
-}
-
-/// Recast a B160 into an Address type (perhaps this should be in utils?)
-pub fn recast_address(address: B160) -> Address {
-    let temp: [u8; 20] = address.as_bytes().try_into().unwrap();
-    Address::from(temp)
-}
-
-#[derive(Debug)]
-/// A struct use for `PhantomData` to indicate a lock on contracts that are not deployed.
-pub struct NotDeployed;
-#[derive(Debug)]
-// TODO: It would be good to also allow the `IsDeployed` to also mention which `SimulationManager` has deployed it (when we have multiple managers).
-/// A struct use for `PhantomData` to indicate an unlocked contract that is deployed.
-pub struct IsDeployed;
-
-#[derive(Debug)]
-/// A struct that wraps around the ethers `BaseContract` and adds some additional information relevant for revm and the simulation.
-pub struct SimulationContract<Deployed> {
-    /// The ethers `BaseContract` that holds the ABI.
-    pub base_contract: BaseContract,
-    // TODO: Bytecode is really only used for deployment. Maybe we don't need to store it like this.
-    /// The contract's deployed bytecode.
-    pub bytecode: Vec<u8>,
-    //TODO: Options are not great here. We want an address for the deployment to some `SimulationEnvironment`.
-    /// The address of the contract within the relevant `SimulationEnvironment`.
-    pub address: Option<B160>,
-    /// A `PhantomData` marker to indicate whether the contract is deployed or not.
-    pub deployed: std::marker::PhantomData<Deployed>,
-=======
->>>>>>> 47603893
 }
 
 impl SimulationContract<NotDeployed> {
