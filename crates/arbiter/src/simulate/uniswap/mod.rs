--- conflicted
+++ resolved
@@ -16,11 +16,8 @@
     utils::{unpack_execution, wad_to_float},
 };
 
-<<<<<<< HEAD
-use crate::simulate::uniswap::arbitrage::{compute_arb_size, record_reserves};
-=======
-use crate::simulate::uniswap::arbitrage::{compute_arb_size, record_arb_balances};
->>>>>>> 4fcc5e1b
+use crate::simulate::uniswap::arbitrage::{compute_arb_size, record_arb_balances, record_reserves};
+
 
 pub mod arbitrage;
 pub mod startup;
@@ -160,20 +157,17 @@
                         size.sell_asset,
                     )?;
                 }
-<<<<<<< HEAD
                 record_reserves(
                     &mut manager.environment,
                     &uniswap_pair,
                     &mut reserve_over_time,
                     admin,
-=======
                 // record arbitrageur balances
                 record_arb_balances(
                     arbitrageur,
                     &mut manager.environment,
                     &contracts,
                     &mut arb_balance_paths,
->>>>>>> 4fcc5e1b
                 )?;
                 // Update the liquid exchange price
                 update_price(
@@ -245,30 +239,24 @@
         .collect::<Vec<f64>>();
     let uniswap_prices = Series::new("uniswap_prices", uniswap_prices);
 
-<<<<<<< HEAD
     // reserve changes
     let reserve_x_series = Series::new(
         "X_Reserves",
         reserve_over_time
-=======
     let arb_balance_x = Series::new(
         "arb_balance_x",
         arb_balance_paths
->>>>>>> 4fcc5e1b
             .0
             .into_iter()
             .map(wad_to_float)
             .collect::<Vec<f64>>(),
     );
-<<<<<<< HEAD
     let reserve_y_series = Series::new(
         "Y_Reserves",
         reserve_over_time
-=======
     let arb_balance_y = Series::new(
         "arb_balance_y",
         arb_balance_paths
->>>>>>> 4fcc5e1b
             .1
             .into_iter()
             .map(wad_to_float)
@@ -278,13 +266,10 @@
     let mut df = DataFrame::new(vec![
         liquid_exchange_prices,
         uniswap_prices,
-<<<<<<< HEAD
         reserve_x_series,
         reserve_y_series,
-=======
         arb_balance_x,
         arb_balance_y,
->>>>>>> 4fcc5e1b
     ])?;
     println!("Dataframe: {:#?}", df);
     let file = File::create("output.csv")?;
