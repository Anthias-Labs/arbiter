--- conflicted
+++ resolved
@@ -3,10 +3,7 @@
 
 use std::pin::Pin;
 
-<<<<<<< HEAD
 use arbiter_core::middleware::ArbiterMiddleware;
-=======
->>>>>>> cbc87f59
 use futures_util::{Stream, StreamExt};
 use tokio::task::JoinHandle;
 
@@ -78,15 +75,9 @@
     /// that it can do given the current state of the world.
     async fn startup(
         &mut self,
-<<<<<<< HEAD
         client: Arc<ArbiterMiddleware>,
         messager: Messager,
     ) -> EventStream<E>;
-=======
-        client: Arc<RevmMiddleware>,
-        messager: Messager,
-    ) -> Result<EventStream<E>, ArbiterEngineError>;
->>>>>>> cbc87f59
 
     /// Used to process events.
     /// This is where the agent can engage in its specific processing
