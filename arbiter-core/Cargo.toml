--- conflicted
+++ resolved
@@ -54,13 +54,6 @@
 
 # Dependencies for the test build and development
 [dev-dependencies]
-<<<<<<< HEAD
-arbiter-bindings = { version = "0.1.2", path = "../arbiter-bindings" }
-anyhow =  { version = "=1.0.79" }
-test-log =  { version = "=0.2.14" }
-tracing-test = "0.2.4"
-=======
->>>>>>> e1fc5a7e
 tracing-subscriber = "0.3.18"
 futures.workspace = true
 
