--- conflicted
+++ resolved
@@ -7,16 +7,10 @@
 [submodule "lib/arbmod"]
 	path = lib/arbmod
 	url = https://github.com/primitivefinance/arbmod
-<<<<<<< HEAD
-# [submodule "lib/solmate"]
-# 	path = lib/solmate
-# 	url = https://github.com/transmissions11/solmate
-=======
 [submodule "lib/openzeppelin-contracts"]
 	path = lib/openzeppelin-contracts
 	url = https://github.com/OpenZeppelin/openzeppelin-contracts
 	branch = v4.8.2
 [submodule "lib/canonical-weth"]
 	path = lib/canonical-weth
-	url = https://github.com/gnosis/canonical-weth
->>>>>>> 8a565ce6
+	url = https://github.com/gnosis/canonical-weth