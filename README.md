--- conflicted
+++ resolved
@@ -32,9 +32,8 @@
 - investigating risk, capital efficiency, rebalancing strategies, and portfolio replication (or performance). (LPs, funds, quants, traders)
 - Engineering and testing new financial products built on top of more primitive financial products (DeFi firms and academics)
 
-<<<<<<< HEAD
 ## Documentation
-=======
+
 ## Installation
 
 ### Build from source
@@ -56,7 +55,6 @@
 
 
 ## Generating Docs
->>>>>>> 2202525b
 
 To see the documentation for Arbiter, after cloning the repo, you can run:
 
